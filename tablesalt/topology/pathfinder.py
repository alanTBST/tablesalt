--- conflicted
+++ resolved
@@ -246,13 +246,8 @@
 
         return tuple(i for i, j in enumerate(self.stop_legs)
                      if any(x in BORDER_STATIONS for x in j))
-<<<<<<< HEAD
-
-
-=======
-
-
->>>>>>> 00d6e5b2
+
+
     def _visited_zones_on_leg(self, zone_leg: Tuple[int, int]) -> None:
         """
         for a tuple of start and end zone
@@ -465,12 +460,9 @@
         self.operator_legs = to_legs(self.operator_sequence)
         self.usage_legs = to_legs(self.usage_sequence)
         
-<<<<<<< HEAD
         self.single: bool = self._is_single()
-=======
-        self.single = self._is_single()
->>>>>>> 00d6e5b2
-        
+
+      
         self.region: str = _determine_region(self.zone_sequence)
 
     
@@ -608,29 +600,19 @@
         
         if not isinstance(share_tuple[0], tuple):
             share_tuple = (share_tuple, )            
-<<<<<<< HEAD
         
         total_zones = round(sum(x[0] for x in share_tuple))
         original_share = tuple(
             (x[0] / total_zones, x[1]) 
             for x in share_tuple
             )
-=======
-        total_zones = round(sum(x[0] for x in share_tuple))
-        original_share = tuple(
-            (x[0] / total_zones, x[1]) 
-            for x in share_tuple)
->>>>>>> 00d6e5b2
         
         operator_prices = tuple(
             (x[0] * solo_price_map[x[1]], x[1]) 
             for x in share_tuple
             )
         total_price = sum(x[0] for x in operator_prices)
-<<<<<<< HEAD
-        
-=======
->>>>>>> 00d6e5b2
+
         solo_share = tuple(
             (x[0] / total_price, x[1]) 
             for x in operator_prices
@@ -650,7 +632,6 @@
         solo_prices = SOLO_ZONE_PRIS[self.region]
         
         try:           
-<<<<<<< HEAD
             return self._standardise(self._weight_solo(shares, solo_prices))
         except TypeError:
 
@@ -674,12 +655,6 @@
         
     #     return operator_prices
         
-        
-=======
-            return self._weight_solo(shares, solo_prices)
-        except TypeError:
-            return shares
->>>>>>> 00d6e5b2
 
 def shrink_search(graph, start, goal, ringzones, distance_buffer=2):
     """
